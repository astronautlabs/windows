<<<<<<< HEAD
# Update (5/21/15)

[![Gitter](https://badges.gitter.im/Join Chat.svg)](https://gitter.im/coreybutler/node-windows?utm_source=badge&utm_medium=badge&utm_campaign=pr-badge&utm_content=badge)

The number of issues between this project and it's sister projects ((node-mac)[https://github.com/coreybutler/node-mac] & (node-mac)[https://github.com/coreybutler/node-linux]) are accruing at a rate that deserves more attention than I can provide on my own. I'm actively looking for maintainers to help run this project. Please get in touch via gitter if you're interested. 

[![NPM version](https://badge.fury.io/js/node-windows.png)](http://badge.fury.io/js/node-windows)
[![NGN Dependencies](https://david-dm.org/coreybutler/node-windows.png)](https://david-dm.org/coreybutler/node-windows)
[![Build](https://api.travis-ci.org/coreybutler/node-windows.png)](https://travis-ci.org/coreybutler/node-windows)

Follow the author on [G+](https://plus.google.com/u/1/111169756342687497578?rel=author)
or [Twitter (@goldglovecb)](http://twitter.com/goldglovecb).

This README provides a pretty good overview of what node-windows has to offer, but better
documentation is now available at the [node-windows documentation portal](http://coreybutler.github.io/node-windows).

# node-windows

  This is a standalone module, originally designed for internal use in [NGN](http://github.com/thinkfirst/NGN).
  However; it is capable of providing the same features for Node.JS scripts
  independently of NGN.

  For alternative versions, see [node-mac](http://github.com/coreybutler/node-mac)
  and [node-linux](http://github.com/coreybutler/node-linux)


## Overview

The following features are available in node-windows:

- **Service Management**: Run Node.js scripts as native Windows services. Includes monitoring.
- **Event Logging**: Create logs in the Event log.
- **Commands**:
  - _Elevated Permissions_: Run a command with elevated privileges (may prompt user for acceptance)
  - _Sudo_: Run an `exec` command as a sudoer.
  - _Identify Administrative Privileges_: Determines whether the current user has administrative privileges.
  - _List Tasks_: A method to list running windows tasks/services.
  - _Kill Task_: A method to kill a specific windows service/task (by PID).

## Installation

The recommended way to install node-windows is with npm, using the global flag:

`npm install -g node-windows`

Then, in your project root, run:

`npm link node-windows`

However; it is possible to use node-windows without the global flag (i.e. install directly into the project root). 
More details regarding why this is not the recommended approach are available throughout this Readme.

## NO NATIVE MODULES

Using native node modules on Windows can suck. Most native modules are not distributed in a binary format.
Instead, these modules rely on `npm` to build the project, utilizing [node-gyp](https://github.com/TooTallNate/node-gyp).
This means developers need to have Visual Studio (and potentially other software) installed on the system,
just to install a native module. This is portable, but painful... mostly because Visual Studio
itself is over 2GB.

**node-windows does not use native modules.** There are some binary/exe utilities, but everything
needed to run more complex tasks is packaged and distributed in a readily usable format. So, no need for
Visual Studio... at least not for this module.

---

# Windows Services

node-windows has a utility to run Node.js scripts as Windows services. Please note that like all
Windows services, creating one requires administrative privileges. To create a service with
node-windows, prepare a script like:

```js
var Service = require('node-windows').Service;

// Create a new service object
var svc = new Service({
  name:'Hello World',
  description: 'The nodejs.org example web server.',
  script: 'C:\\path\\to\\helloworld.js'
});

// Listen for the "install" event, which indicates the
// process is available as a service.
svc.on('install',function(){
  svc.start();
});

svc.install();
```

The code above creates a new `Service` object, providing a pretty name and description.
The `script` attribute identifies the Node.js script that should run as a service. Upon running
this, the script will be visible from the Windows Services utility.

![Windows Service](https://raw.github.com/coreybutler/node-windows/master/docs/service.png)

The `Service` object emits the following events:

- _install_ - Fired when the script is installed as a service.
- _alreadyinstalled_ - Fired if the script is already known to be a service.
- _invalidinstallation_ - Fired if an installation is detected but missing required files.
- _uninstall_ - Fired when an uninstallation is complete.
- _start_ - Fired when the new service is started.
- _stop_ - Fired when the service is stopped.
- _error_ - Fired in some instances when an error occurs.

In the example above, the script listens for the `install` event. Since this event
is fired when a service installation is complete, it is safe to start the service.

Services created by node-windows are similar to most other services running on Windows.
They can be started/stopped from the windows service utility, via `NET START` or `NET STOP` commands,
or even managed using the <a href="http://technet.microsoft.com/en-us/library/dd228922(v=ws.10).aspx">sc</a>
utility.

### Environment Variables

Sometimes you may want to provide a service with static data, passed in on creation of the service. You can do this by setting environment variables in the service config, as shown below:

```js
var svc = new Service({
  name:'Hello World',
  description: 'The nodejs.org example web server.',
  script: 'C:\\path\\to\\helloworld.js',
  env: {
    name: "HOME",
    value: process.env["USERPROFILE"] // service is now able to access the user who created its' home directory
  }
});
```
You can also supply an array to set multiple environment variables:

```js
var svc = new Service({
  name:'Hello World',
  description: 'The nodejs.org example web server.',
  script: 'C:\\path\\to\\helloworld.js',
  env: [{
    name: "HOME",
    value: process.env["USERPROFILE"] // service is now able to access the user who created its' home directory
  },
  {
    name: "TEMP",
    value: path.join(process.env["USERPROFILE"],"/temp") // use a temp directory in user's home directory
  }]
});
```


### User Account Attributes

If you need to specify a specific user or particular credentials to manage a service, the following
attributes may be helpful.

The `user` attribute is an object with three keys: `domain`,`account`, and `password`.
This can be used to identify which user the service library should use to perform system commands.
By default, the domain is set to the local computer name, but it can be overridden with an Active Directory
or LDAP domain. For example:

**app.js**
```js
var Service = require('node-windows').Service;

// Create a new service object
var svc = new Service({
  name:'Hello World',
  script: require('path').join(__dirname,'helloworld.js')
});

svc.user.domain = 'mydomain.local';
svc.user.account = 'username';
svc.user.password = 'password';
...
```

Both the account and password must be explicitly defined if you want the service module to
run commands as a specific user. By default, it will run using the user account that launched
the process (i.e. who launched `node app.js`).

The other attribute is `sudo`. This attribute has a single property called `password`. By supplying
this, the service module will attempt to run commands using the user account that launched the
process and the password for that account. This should only be used for accounts with administrative
privileges.

**app.js**
```js
var Service = require('node-windows').Service;

// Create a new service object
var svc = new Service({
  name:'Hello World',
  script: require('path').join(__dirname,'helloworld.js')
});

svc.sudo.password = 'password';
...
```

### Cleaning Up: Uninstall a Service

Uninstalling a previously created service is syntactically similar to installation.

```js
var Service = require('node-windows').Service;

// Create a new service object
var svc = new Service({
  name:'Hello World',
  script: require('path').join(__dirname,'helloworld.js')
});

// Listen for the "uninstall" event so we know when it's done.
svc.on('uninstall',function(){
  console.log('Uninstall complete.');
  console.log('The service exists: ',svc.exists);
});

// Uninstall the service.
svc.uninstall();
```

The uninstall process only removes process-specific files. **It does NOT delete your Node.js script!**

### What Makes node-windows Services Unique?

Lots of things!

**Long Running Processes & Monitoring:**

The built-in service recovery for Windows services is fairly limited and cannot easily be configured
from code. Therefore, node-windows creates a wrapper around the Node.js script. This wrapper
is responsible for restarting a failed service in an intelligent and configurable manner. For example,
if your script crashes due to an unknown error, node-windows will attempt to restart it. By default,
this occurs every second. However; if the script has a fatal flaw that makes it crash repeatedly,
it adds unnecessary overhead to the system. node-windows handles this by increasing the time interval
between restarts and capping the maximum number of restarts.

**Smarter Restarts That Won't Pummel Your Server:**

Using the default settings, node-windows adds 25% to the wait interval each time it needs to restart
the script. With the default setting (1 second), the first restart attempt occurs after one second.
The second occurs after 1.25 seconds. The third after 1.56 seconds (1.25 increased by 25%) and so on.
Both the initial wait time and the growth rate are configuration options that can be passed to a new
`Service`. For example:

```js
var svc = new Service({
  name:'Hello World',
  description: 'The nodejs.org example web server.',
  script: 'C:\\path\\to\\helloworld.js'),
  wait: 2,
  grow: .5
});
```

In this example, the wait period will start at 2 seconds and increase by 50%. So, the second attempt
would be 3 seconds later while the fourth would be 4.5 seconds later.

**Don't DOS Yourself!**

Repetitive recycling could potentially go on forever with a bad script. To handle these situations, node-windows
supports two kinds of caps. Using `maxRetries` will cap the maximum number of restart attempts. By
default, this is unlimited. Setting it to 3 would tell the process to no longer restart a process
after it has failed 3 times. Another option is `maxRestarts`, which caps the number of restarts attempted
within 60 seconds. For example, if this is set to 3 (the default) and the process crashes/restarts repeatedly,
node-windows will cease restart attempts after the 3rd cycle in a 60 second window. Both of these
configuration options can be set, just like `wait` or `grow`.

Finally, an attribute called `abortOnError` can be set to `true` if you want your script to **not** restart
at all when it exits with an error.

### How Services Are Made

node-windows uses the [winsw](https://github.com/kohsuke/winsw) utility to create a unique `.exe`
for each Node.js script deployed as a service. A directory called `daemon` is created and populated
with `myappname.exe` and `myappname.xml`. The XML file is a configuration for the executable. Additionally,
`winsw` will create some logs for itself in this directory (which are viewable in the Event log).

The `myappname.exe` file launches the node-windows wrapper, which is responsible for monitoring and managing
the script. Since this file is a part of node-windows, moving the node-windows directory could result in
the `.exe` file not being able to find the Node.js script. However; this should not be a problem if
node-windows is installed globally, per the recommended installation instructions.

All of these daemon-specific files are created in a subdirectory called `daemon`, which is created in the
same directory where the Node.js script is saved. Uninstalling a service will remove these files.

_Event Logging_

Services created with node-windows have two event logs that can be viewed through the Windows Event Viewer.
A log source named `myappname.exe` provides basic logging for the executable file. It can be used to see
when the entire service starts/stops or has errors. A second log, named after your service name (i.e. My App Name),
is used by the node-windows monitor. It is possible to write to this log from the Node.js script using
the node-windows Event Logging.

---

# Event Logging

New as of `v0.1.0` is a _non-C++_ based event logging utility. This utility can write to the event log,
making your logs visible from the Event Viewer.

To create a logger:

```js
var EventLogger = require('node-windows').EventLogger;

var log = new EventLogger('Hello World');

log.info('Basic information.');
log.warn('Watch out!');
log.error('Something went wrong.');
```

Looks similar to:

![Event Logging in node-windows](https://raw.github.com/coreybutler/node-windows/master/docs/eventlog.png)

Some lesser-used options are also available through node-windows event logging.

```js
log.auditSuccess('AUser Login Success');
log.auditFailure('AUser Login Failure');
```

Each log type (info, warn, error, auditSuccess, and auditFailure) method optionally accepts two additional
arguments, including a _code_ and _callback_. By default, the event code is `1000` if not otherwise specified.
To provide a custom event code with a log message and write that message to the console, the following code could
be used:

```js
log.info('Something different happened!', 1002, function(){
  console.log('Something different happened!');
});
```

By default, event logs are all part of the `APPLICATION` scope. However; it is also possible to use the `SYSTEM` log.
To do this, a configuration object must be passed to the new log:

```js
var EventLogger = require('node-windows').EventLogger;
var log = new EventLogger({
  source: 'My Event Log',
  eventLog: 'SYSTEM'
});
```

---

# Commands

node-windows ships with several commands to simplify tasks on MS Windows.

## elevate

Elevate is similar to `sudo` on Linux/Mac. It attempts to elevate the privileges of the
current user to a local administrator. Using this does not require a password, but it
does require that the current user have administrative privileges. Without these
privileges, the command will fail with a `access denied` error.

On systems with UAC enabled, this may prompt the user for permission to proceed:

![UAC Prompt](http://upload.wikimedia.org/wikipedia/en/5/51/Windows_7_UAC.png)

**Syntax**:

`elevate(cmd[,options,callback])`

- _cmd_: The command to execute with elevated privileges. This can be any string that would be typed at the command line.
- _options_ (optional): Any options that will be passed to `require('child_process').exec(cmd,<OPTIONS>,callback)`.
- _callback_ (optional): The callback function passed to `require('child_process').exec(cmd,options,<CALLBACK>)`.

## sudo

Sudo acts similarly to `sudo` on Linux/Mac. Unlike _elevate_, it requires a password, but it
will not prompt the user for permission to proceed. Like _elevate_, this
_still requires administrative privileges_ for the user, otherwise the command will fail.
The primary difference between this and _elevate()_ is the prompt.

**Syntax**:

`sudo(cmd,password[,options,callback])`

- _cmd_: The command to execute with elevated privileges. This can be any string that would be typed at the command line.
- _password_: The password of the user
- _options_ (optional): Any options that will be passed to `require('child_process').exec(cmd,<OPTIONS>,callback)`.
- _callback_ (optional): The callback function passed to `require('child_process').exec(cmd,options,<CALLBACK>)`.

## isAdminUser

This asynchronous command determines whether the current user has administrative privileges.
It passes a boolean value to the callback, returning `true` if the user is an administrator
or `false` if it is not.

**Example**

```js
var wincmd = require('node-windows');

wincmd.isAdminUser(function(isAdmin){
  if (isAdmin) {
    console.log('The user has administrative privileges.');
  } else {
    console.log('NOT AN ADMIN');
  }
});
```

## list

The list method queries the operating system for a list of running processes.

```js
var wincmd = require('node-windows');

wincmd.list(function(svc){
  console.log(svc);
},true);
```

This returns an array of running processes. Supplying the optional `true`
argument in the above example provides a list with verbose output. The output is
specific to the version of the operating system. Here is an example of verbose
output on a Windows 8 computer.

```js
[{
  ImageName: 'cmd.exe',
  PID: '12440',
  SessionName: 'Console',
  'Session#': '1',
  MemUsage: '1,736 K',
  Status: 'Unknown',
  UserName: 'Machine\\Corey',
  CPUTime: '0:00:00',
  WindowTitle: 'N/A'
},{
  ImageName: 'tasklist.exe',
  PID: '1652',
  SessionName: 'Console',
  'Session#': '1',
  MemUsage: '8,456 K',
  Status: 'Unknown',
  UserName: 'Machine\\Corey',
  CPUTime: '0:00:00',
  WindowTitle: 'N/A'
}]
```

The regualar (non-verbose) output typically provides the `ImageName`,`PID`,`SessionName`,
`Session#`, `MemUsage`, and `CPUTime`.

## kill

This method will kill a process by `PID`.


```js
var wincmd = require('node-windows');

wincmd.kill(12345,function(){
  console.log('Process Killed');
});
```

In this example, process ID `12345` would be killed. It is important to note that the
user account executing this node script may require administrative privileges.

# Troubleshooting

If you're experiencing issues with the examples, please review the `TESTS.md` file.

If you are encountering the _invalidinstallation_ event, take a look at the `daemon`
directory that is created during the installation to make sure the `.exe` and `.xml`
files are there. In some circumstances, primarily during _un_installation, it is
possbile for the process to temporarily lock a log file, which prevents Windows
from removing it. In this scenario, simply run the uninstall again. In most cases this
will fix the issue. If not, manually remove the `daemon` directory before running the
installation again.

# Licenses

winsw and sudowin are the copyrights of their respective owners. winsw
is distributed under an MIT license. sudowin is distributed under a BSD license.

All other scripts are Copyright (c) Corey Butler under an MIT license.

(The MIT License)

Copyright (c) 2013 Corey Butler

Permission is hereby granted, free of charge, to any person obtaining
a copy of this software and associated documentation files (the
'Software'), to deal in the Software without restriction, including
without limitation the rights to use, copy, modify, merge, publish,
distribute, sublicense, and/or sell copies of the Software, and to
permit persons to whom the Software is furnished to do so, subject to
the following conditions:

The above copyright notice and this permission notice shall be
included in all copies or substantial portions of the Software.

THE SOFTWARE IS PROVIDED 'AS IS', WITHOUT WARRANTY OF ANY KIND,
EXPRESS OR IMPLIED, INCLUDING BUT NOT LIMITED TO THE WARRANTIES OF
MERCHANTABILITY, FITNESS FOR A PARTICULAR PURPOSE AND NONINFRINGEMENT.
IN NO EVENT SHALL THE AUTHORS OR COPYRIGHT HOLDERS BE LIABLE FOR ANY
CLAIM, DAMAGES OR OTHER LIABILITY, WHETHER IN AN ACTION OF CONTRACT,
TORT OR OTHERWISE, ARISING FROM, OUT OF OR IN CONNECTION WITH THE
SOFTWARE OR THE USE OR OTHER DEALINGS IN THE SOFTWARE.
=======
# Update (5/21/15)

[![Gitter](https://badges.gitter.im/Join Chat.svg)](https://gitter.im/coreybutler/node-windows?utm_source=badge&utm_medium=badge&utm_campaign=pr-badge&utm_content=badge)

The number of issues between this project and it's sister projects ([node-mac](https://github.com/coreybutler/node-mac) & [node-linux](https://github.com/coreybutler/node-linux)) are accruing at a rate that deserves more attention than I can provide on my own. I'm actively looking for maintainers to help run this project. Please get in touch via gitter if you're interested. 

[![NPM version](https://badge.fury.io/js/node-windows.png)](http://badge.fury.io/js/node-windows)
[![NGN Dependencies](https://david-dm.org/coreybutler/node-windows.png)](https://david-dm.org/coreybutler/node-windows)
[![Build](https://api.travis-ci.org/coreybutler/node-windows.png)](https://travis-ci.org/coreybutler/node-windows)

Follow the author on [G+](https://plus.google.com/u/1/111169756342687497578?rel=author)
or [Twitter (@goldglovecb)](http://twitter.com/goldglovecb).

This README provides a pretty good overview of what node-windows has to offer, but better
documentation is now available at the [node-windows documentation portal](http://coreybutler.github.io/node-windows).

# node-windows

  This is a standalone module, originally designed for internal use in [NGN](http://github.com/thinkfirst/NGN).
  However; it is capable of providing the same features for Node.JS scripts
  independently of NGN.

  For alternative versions, see [node-mac](http://github.com/coreybutler/node-mac)
  and [node-linux](http://github.com/coreybutler/node-linux)


## Overview

The following features are available in node-windows:

- **Service Management**: Run Node.js scripts as native Windows services. Includes monitoring.
- **Event Logging**: Create logs in the Event log.
- **Commands**:
  - _Elevated Permissions_: Run a command with elevated privileges (may prompt user for acceptance)
  - _Sudo_: Run an `exec` command as a sudoer.
  - _Identify Administrative Privileges_: Determines whether the current user has administrative privileges.
  - _List Tasks_: A method to list running windows tasks/services.
  - _Kill Task_: A method to kill a specific windows service/task (by PID).

## Installation

The recommended way to install node-windows is with npm, using the global flag:

`npm install -g node-windows`

Then, in your project root, run:

`npm link node-windows`

However; it is possible to use node-windows without the global flag (i.e. install directly into the project root). 
More details regarding why this is not the recommended approach are available throughout this Readme.

## NO NATIVE MODULES

Using native node modules on Windows can suck. Most native modules are not distributed in a binary format.
Instead, these modules rely on `npm` to build the project, utilizing [node-gyp](https://github.com/TooTallNate/node-gyp).
This means developers need to have Visual Studio (and potentially other software) installed on the system,
just to install a native module. This is portable, but painful... mostly because Visual Studio
itself is over 2GB.

**node-windows does not use native modules.** There are some binary/exe utilities, but everything
needed to run more complex tasks is packaged and distributed in a readily usable format. So, no need for
Visual Studio... at least not for this module.

---

# Windows Services

node-windows has a utility to run Node.js scripts as Windows services. Please note that like all
Windows services, creating one requires administrative privileges. To create a service with
node-windows, prepare a script like:

```js
var Service = require('node-windows').Service;

// Create a new service object
var svc = new Service({
  name:'Hello World',
  description: 'The nodejs.org example web server.',
  script: 'C:\\path\\to\\helloworld.js'
});

// Listen for the "install" event, which indicates the
// process is available as a service.
svc.on('install',function(){
  svc.start();
});

svc.install();
```

The code above creates a new `Service` object, providing a pretty name and description.
The `script` attribute identifies the Node.js script that should run as a service. Upon running
this, the script will be visible from the Windows Services utility.

![Windows Service](https://raw.github.com/coreybutler/node-windows/master/docs/service.png)

The `Service` object emits the following events:

- _install_ - Fired when the script is installed as a service.
- _alreadyinstalled_ - Fired if the script is already known to be a service.
- _invalidinstallation_ - Fired if an installation is detected but missing required files.
- _uninstall_ - Fired when an uninstallation is complete.
- _start_ - Fired when the new service is started.
- _stop_ - Fired when the service is stopped.
- _error_ - Fired in some instances when an error occurs.

In the example above, the script listens for the `install` event. Since this event
is fired when a service installation is complete, it is safe to start the service.

Services created by node-windows are similar to most other services running on Windows.
They can be started/stopped from the windows service utility, via `NET START` or `NET STOP` commands,
or even managed using the <a href="http://technet.microsoft.com/en-us/library/dd228922(v=ws.10).aspx">sc</a>
utility.

### Environment Variables

Sometimes you may want to provide a service with static data, passed in on creation of the service. You can do this by setting environment variables in the service config, as shown below:

```js
var svc = new Service({
  name:'Hello World',
  description: 'The nodejs.org example web server.',
  script: 'C:\\path\\to\\helloworld.js',
  env: {
    name: "HOME",
    value: process.env["USERPROFILE"] // service is now able to access the user who created its' home directory
  }
});
```
You can also supply an array to set multiple environment variables:

```js
var svc = new Service({
  name:'Hello World',
  description: 'The nodejs.org example web server.',
  script: 'C:\\path\\to\\helloworld.js',
  env: [{
    name: "HOME",
    value: process.env["USERPROFILE"] // service is now able to access the user who created its' home directory
  },
  {
    name: "TEMP",
    value: path.join(process.env["USERPROFILE"],"/temp") // use a temp directory in user's home directory
  }]
});
```


### User Account Attributes

If you need to specify a specific user or particular credentials to manage a service, the following
attributes may be helpful.

The `user` attribute is an object with three keys: `domain`,`account`, and `password`.
This can be used to identify which user the service library should use to perform system commands.
By default, the domain is set to the local computer name, but it can be overridden with an Active Directory
or LDAP domain. For example:

**app.js**
```js
var Service = require('node-windows').Service;

// Create a new service object
var svc = new Service({
  name:'Hello World',
  script: require('path').join(__dirname,'helloworld.js')
});

svc.user.domain = 'mydomain.local';
svc.user.account = 'username';
svc.user.password = 'password';
...
```

Both the account and password must be explicitly defined if you want the service module to
run commands as a specific user. By default, it will run using the user account that launched
the process (i.e. who launched `node app.js`).

The other attribute is `sudo`. This attribute has a single property called `password`. By supplying
this, the service module will attempt to run commands using the user account that launched the
process and the password for that account. This should only be used for accounts with administrative
privileges.

**app.js**
```js
var Service = require('node-windows').Service;

// Create a new service object
var svc = new Service({
  name:'Hello World',
  script: require('path').join(__dirname,'helloworld.js')
});

svc.sudo.password = 'password';
...
```

### Cleaning Up: Uninstall a Service

Uninstalling a previously created service is syntactically similar to installation.

```js
var Service = require('node-windows').Service;

// Create a new service object
var svc = new Service({
  name:'Hello World',
  script: require('path').join(__dirname,'helloworld.js')
});

// Listen for the "uninstall" event so we know when it's done.
svc.on('uninstall',function(){
  console.log('Uninstall complete.');
  console.log('The service exists: ',svc.exists);
});

// Uninstall the service.
svc.uninstall();
```

The uninstall process only removes process-specific files. **It does NOT delete your Node.js script!**

### What Makes node-windows Services Unique?

Lots of things!

**Long Running Processes & Monitoring:**

The built-in service recovery for Windows services is fairly limited and cannot easily be configured
from code. Therefore, node-windows creates a wrapper around the Node.js script. This wrapper
is responsible for restarting a failed service in an intelligent and configurable manner. For example,
if your script crashes due to an unknown error, node-windows will attempt to restart it. By default,
this occurs every second. However; if the script has a fatal flaw that makes it crash repeatedly,
it adds unnecessary overhead to the system. node-windows handles this by increasing the time interval
between restarts and capping the maximum number of restarts.

**Smarter Restarts That Won't Pummel Your Server:**

Using the default settings, node-windows adds 25% to the wait interval each time it needs to restart
the script. With the default setting (1 second), the first restart attempt occurs after one second.
The second occurs after 1.25 seconds. The third after 1.56 seconds (1.25 increased by 25%) and so on.
Both the initial wait time and the growth rate are configuration options that can be passed to a new
`Service`. For example:

```js
var svc = new Service({
  name:'Hello World',
  description: 'The nodejs.org example web server.',
  script: 'C:\\path\\to\\helloworld.js'),
  wait: 2,
  grow: .5
});
```

In this example, the wait period will start at 2 seconds and increase by 50%. So, the second attempt
would be 3 seconds later while the fourth would be 4.5 seconds later.

**Don't DOS Yourself!**

Repetitive recycling could potentially go on forever with a bad script. To handle these situations, node-windows
supports two kinds of caps. Using `maxRetries` will cap the maximum number of restart attempts. By
default, this is unlimited. Setting it to 3 would tell the process to no longer restart a process
after it has failed 3 times. Another option is `maxRestarts`, which caps the number of restarts attempted
within 60 seconds. For example, if this is set to 3 (the default) and the process crashes/restarts repeatedly,
node-windows will cease restart attempts after the 3rd cycle in a 60 second window. Both of these
configuration options can be set, just like `wait` or `grow`.

Finally, an attribute called `abortOnError` can be set to `true` if you want your script to **not** restart
at all when it exits with an error.

### How Services Are Made

node-windows uses the [winsw](https://github.com/kohsuke/winsw) utility to create a unique `.exe`
for each Node.js script deployed as a service. A directory called `daemon` is created and populated
with `myappname.exe` and `myappname.xml`. The XML file is a configuration for the executable. Additionally,
`winsw` will create some logs for itself in this directory (which are viewable in the Event log).

The `myappname.exe` file launches the node-windows wrapper, which is responsible for monitoring and managing
the script. Since this file is a part of node-windows, moving the node-windows directory could result in
the `.exe` file not being able to find the Node.js script. However; this should not be a problem if
node-windows is installed globally, per the recommended installation instructions.

All of these daemon-specific files are created in a subdirectory called `daemon`, which is created in the
same directory where the Node.js script is saved. Uninstalling a service will remove these files.

_Event Logging_

Services created with node-windows have two event logs that can be viewed through the Windows Event Viewer.
A log source named `myappname.exe` provides basic logging for the executable file. It can be used to see
when the entire service starts/stops or has errors. A second log, named after your service name (i.e. My App Name),
is used by the node-windows monitor. It is possible to write to this log from the Node.js script using
the node-windows Event Logging.

---

# Event Logging

New as of `v0.1.0` is a _non-C++_ based event logging utility. This utility can write to the event log,
making your logs visible from the Event Viewer.

To create a logger:

```js
var EventLogger = require('node-windows').EventLogger;

var log = new EventLogger('Hello World');

log.info('Basic information.');
log.warn('Watch out!');
log.error('Something went wrong.');
```

Looks similar to:

![Event Logging in node-windows](https://raw.github.com/coreybutler/node-windows/master/docs/eventlog.png)

Some lesser-used options are also available through node-windows event logging.

```js
log.auditSuccess('AUser Login Success');
log.auditFailure('AUser Login Failure');
```

Each log type (info, warn, error, auditSuccess, and auditFailure) method optionally accepts two additional
arguments, including a _code_ and _callback_. By default, the event code is `1000` if not otherwise specified.
To provide a custom event code with a log message and write that message to the console, the following code could
be used:

```js
log.info('Something different happened!', 1002, function(){
  console.log('Something different happened!');
});
```

By default, event logs are all part of the `APPLICATION` scope. However; it is also possible to use the `SYSTEM` log.
To do this, a configuration object must be passed to the new log:

```js
var EventLogger = require('node-windows').EventLogger;
var log = new EventLogger({
  source: 'My Event Log',
  eventLog: 'SYSTEM'
});
```

---

# Commands

node-windows ships with several commands to simplify tasks on MS Windows.

## elevate

Elevate is similar to `sudo` on Linux/Mac. It attempts to elevate the privileges of the
current user to a local administrator. Using this does not require a password, but it
does require that the current user have administrative privileges. Without these
privileges, the command will fail with a `access denied` error.

On systems with UAC enabled, this may prompt the user for permission to proceed:

![UAC Prompt](http://upload.wikimedia.org/wikipedia/en/5/51/Windows_7_UAC.png)

**Syntax**:

`elevate(cmd[,options,callback])`

- _cmd_: The command to execute with elevated privileges. This can be any string that would be typed at the command line.
- _options_ (optional): Any options that will be passed to `require('child_process').exec(cmd,<OPTIONS>,callback)`.
- _callback_ (optional): The callback function passed to `require('child_process').exec(cmd,options,<CALLBACK>)`.

## sudo

Sudo acts similarly to `sudo` on Linux/Mac. Unlike _elevate_, it requires a password, but it
will not prompt the user for permission to proceed. Like _elevate_, this
_still requires administrative privileges_ for the user, otherwise the command will fail.
The primary difference between this and _elevate()_ is the prompt.

**Syntax**:

`sudo(cmd,password[,options,callback])`

- _cmd_: The command to execute with elevated privileges. This can be any string that would be typed at the command line.
- _password_: The password of the user
- _options_ (optional): Any options that will be passed to `require('child_process').exec(cmd,<OPTIONS>,callback)`.
- _callback_ (optional): The callback function passed to `require('child_process').exec(cmd,options,<CALLBACK>)`.

## isAdminUser

This asynchronous command determines whether the current user has administrative privileges.
It passes a boolean value to the callback, returning `true` if the user is an administrator
or `false` if it is not.

**Example**

```js
var wincmd = require('node-windows');

wincmd.isAdminUser(function(isAdmin){
  if (isAdmin) {
    console.log('The user has administrative privileges.');
  } else {
    console.log('NOT AN ADMIN');
  }
});
```

## list

The list method queries the operating system for a list of running processes.

```js
var wincmd = require('node-windows');

wincmd.list(function(svc){
  console.log(svc);
},true);
```

This returns an array of running processes. Supplying the optional `true`
argument in the above example provides a list with verbose output. The output is
specific to the version of the operating system. Here is an example of verbose
output on a Windows 8 computer.

```js
[{
  ImageName: 'cmd.exe',
  PID: '12440',
  SessionName: 'Console',
  'Session#': '1',
  MemUsage: '1,736 K',
  Status: 'Unknown',
  UserName: 'Machine\\Corey',
  CPUTime: '0:00:00',
  WindowTitle: 'N/A'
},{
  ImageName: 'tasklist.exe',
  PID: '1652',
  SessionName: 'Console',
  'Session#': '1',
  MemUsage: '8,456 K',
  Status: 'Unknown',
  UserName: 'Machine\\Corey',
  CPUTime: '0:00:00',
  WindowTitle: 'N/A'
}]
```

The regualar (non-verbose) output typically provides the `ImageName`,`PID`,`SessionName`,
`Session#`, `MemUsage`, and `CPUTime`.

## kill

This method will kill a process by `PID`.


```js
var wincmd = require('node-windows');

wincmd.kill(12345,function(){
  console.log('Process Killed');
});
```

In this example, process ID `12345` would be killed. It is important to note that the
user account executing this node script may require administrative privileges.

# Troubleshooting

If you're experiencing issues with the examples, please review the `TESTS.md` file.

If you are encountering the _invalidinstallation_ event, take a look at the `daemon`
directory that is created during the installation to make sure the `.exe` and `.xml`
files are there. In some circumstances, primarily during _un_installation, it is
possbile for the process to temporarily lock a log file, which prevents Windows
from removing it. In this scenario, simply run the uninstall again. In most cases this
will fix the issue. If not, manually remove the `daemon` directory before running the
installation again.

# Licenses

winsw and sudowin are the copyrights of their respective owners. winsw
is distributed under an MIT license. sudowin is distributed under a BSD license.

All other scripts are Copyright (c) Corey Butler under an MIT license.

(The MIT License)

Copyright (c) 2013 Corey Butler

Permission is hereby granted, free of charge, to any person obtaining
a copy of this software and associated documentation files (the
'Software'), to deal in the Software without restriction, including
without limitation the rights to use, copy, modify, merge, publish,
distribute, sublicense, and/or sell copies of the Software, and to
permit persons to whom the Software is furnished to do so, subject to
the following conditions:

The above copyright notice and this permission notice shall be
included in all copies or substantial portions of the Software.

THE SOFTWARE IS PROVIDED 'AS IS', WITHOUT WARRANTY OF ANY KIND,
EXPRESS OR IMPLIED, INCLUDING BUT NOT LIMITED TO THE WARRANTIES OF
MERCHANTABILITY, FITNESS FOR A PARTICULAR PURPOSE AND NONINFRINGEMENT.
IN NO EVENT SHALL THE AUTHORS OR COPYRIGHT HOLDERS BE LIABLE FOR ANY
CLAIM, DAMAGES OR OTHER LIABILITY, WHETHER IN AN ACTION OF CONTRACT,
TORT OR OTHERWISE, ARISING FROM, OUT OF OR IN CONNECTION WITH THE
SOFTWARE OR THE USE OR OTHER DEALINGS IN THE SOFTWARE.
>>>>>>> b859bc56
<|MERGE_RESOLUTION|>--- conflicted
+++ resolved
@@ -1,9 +1,8 @@
-<<<<<<< HEAD
 # Update (5/21/15)
 
 [![Gitter](https://badges.gitter.im/Join Chat.svg)](https://gitter.im/coreybutler/node-windows?utm_source=badge&utm_medium=badge&utm_campaign=pr-badge&utm_content=badge)
 
-The number of issues between this project and it's sister projects ((node-mac)[https://github.com/coreybutler/node-mac] & (node-mac)[https://github.com/coreybutler/node-linux]) are accruing at a rate that deserves more attention than I can provide on my own. I'm actively looking for maintainers to help run this project. Please get in touch via gitter if you're interested. 
+The number of issues between this project and it's sister projects ((node-mac)[https://github.com/coreybutler/node-mac] & (node-mac)[https://github.com/coreybutler/node-linux]) are accruing at a rate that deserves more attention than I can provide on my own. I'm actively looking for maintainers to help run this project. Please get in touch via gitter if you're interested.
 
 [![NPM version](https://badge.fury.io/js/node-windows.png)](http://badge.fury.io/js/node-windows)
 [![NGN Dependencies](https://david-dm.org/coreybutler/node-windows.png)](https://david-dm.org/coreybutler/node-windows)
@@ -48,7 +47,7 @@
 
 `npm link node-windows`
 
-However; it is possible to use node-windows without the global flag (i.e. install directly into the project root). 
+However; it is possible to use node-windows without the global flag (i.e. install directly into the project root).
 More details regarding why this is not the recommended approach are available throughout this Readme.
 
 ## NO NATIVE MODULES
@@ -506,514 +505,4 @@
 IN NO EVENT SHALL THE AUTHORS OR COPYRIGHT HOLDERS BE LIABLE FOR ANY
 CLAIM, DAMAGES OR OTHER LIABILITY, WHETHER IN AN ACTION OF CONTRACT,
 TORT OR OTHERWISE, ARISING FROM, OUT OF OR IN CONNECTION WITH THE
-SOFTWARE OR THE USE OR OTHER DEALINGS IN THE SOFTWARE.
-=======
-# Update (5/21/15)
-
-[![Gitter](https://badges.gitter.im/Join Chat.svg)](https://gitter.im/coreybutler/node-windows?utm_source=badge&utm_medium=badge&utm_campaign=pr-badge&utm_content=badge)
-
-The number of issues between this project and it's sister projects ([node-mac](https://github.com/coreybutler/node-mac) & [node-linux](https://github.com/coreybutler/node-linux)) are accruing at a rate that deserves more attention than I can provide on my own. I'm actively looking for maintainers to help run this project. Please get in touch via gitter if you're interested. 
-
-[![NPM version](https://badge.fury.io/js/node-windows.png)](http://badge.fury.io/js/node-windows)
-[![NGN Dependencies](https://david-dm.org/coreybutler/node-windows.png)](https://david-dm.org/coreybutler/node-windows)
-[![Build](https://api.travis-ci.org/coreybutler/node-windows.png)](https://travis-ci.org/coreybutler/node-windows)
-
-Follow the author on [G+](https://plus.google.com/u/1/111169756342687497578?rel=author)
-or [Twitter (@goldglovecb)](http://twitter.com/goldglovecb).
-
-This README provides a pretty good overview of what node-windows has to offer, but better
-documentation is now available at the [node-windows documentation portal](http://coreybutler.github.io/node-windows).
-
-# node-windows
-
-  This is a standalone module, originally designed for internal use in [NGN](http://github.com/thinkfirst/NGN).
-  However; it is capable of providing the same features for Node.JS scripts
-  independently of NGN.
-
-  For alternative versions, see [node-mac](http://github.com/coreybutler/node-mac)
-  and [node-linux](http://github.com/coreybutler/node-linux)
-
-
-## Overview
-
-The following features are available in node-windows:
-
-- **Service Management**: Run Node.js scripts as native Windows services. Includes monitoring.
-- **Event Logging**: Create logs in the Event log.
-- **Commands**:
-  - _Elevated Permissions_: Run a command with elevated privileges (may prompt user for acceptance)
-  - _Sudo_: Run an `exec` command as a sudoer.
-  - _Identify Administrative Privileges_: Determines whether the current user has administrative privileges.
-  - _List Tasks_: A method to list running windows tasks/services.
-  - _Kill Task_: A method to kill a specific windows service/task (by PID).
-
-## Installation
-
-The recommended way to install node-windows is with npm, using the global flag:
-
-`npm install -g node-windows`
-
-Then, in your project root, run:
-
-`npm link node-windows`
-
-However; it is possible to use node-windows without the global flag (i.e. install directly into the project root). 
-More details regarding why this is not the recommended approach are available throughout this Readme.
-
-## NO NATIVE MODULES
-
-Using native node modules on Windows can suck. Most native modules are not distributed in a binary format.
-Instead, these modules rely on `npm` to build the project, utilizing [node-gyp](https://github.com/TooTallNate/node-gyp).
-This means developers need to have Visual Studio (and potentially other software) installed on the system,
-just to install a native module. This is portable, but painful... mostly because Visual Studio
-itself is over 2GB.
-
-**node-windows does not use native modules.** There are some binary/exe utilities, but everything
-needed to run more complex tasks is packaged and distributed in a readily usable format. So, no need for
-Visual Studio... at least not for this module.
-
----
-
-# Windows Services
-
-node-windows has a utility to run Node.js scripts as Windows services. Please note that like all
-Windows services, creating one requires administrative privileges. To create a service with
-node-windows, prepare a script like:
-
-```js
-var Service = require('node-windows').Service;
-
-// Create a new service object
-var svc = new Service({
-  name:'Hello World',
-  description: 'The nodejs.org example web server.',
-  script: 'C:\\path\\to\\helloworld.js'
-});
-
-// Listen for the "install" event, which indicates the
-// process is available as a service.
-svc.on('install',function(){
-  svc.start();
-});
-
-svc.install();
-```
-
-The code above creates a new `Service` object, providing a pretty name and description.
-The `script` attribute identifies the Node.js script that should run as a service. Upon running
-this, the script will be visible from the Windows Services utility.
-
-![Windows Service](https://raw.github.com/coreybutler/node-windows/master/docs/service.png)
-
-The `Service` object emits the following events:
-
-- _install_ - Fired when the script is installed as a service.
-- _alreadyinstalled_ - Fired if the script is already known to be a service.
-- _invalidinstallation_ - Fired if an installation is detected but missing required files.
-- _uninstall_ - Fired when an uninstallation is complete.
-- _start_ - Fired when the new service is started.
-- _stop_ - Fired when the service is stopped.
-- _error_ - Fired in some instances when an error occurs.
-
-In the example above, the script listens for the `install` event. Since this event
-is fired when a service installation is complete, it is safe to start the service.
-
-Services created by node-windows are similar to most other services running on Windows.
-They can be started/stopped from the windows service utility, via `NET START` or `NET STOP` commands,
-or even managed using the <a href="http://technet.microsoft.com/en-us/library/dd228922(v=ws.10).aspx">sc</a>
-utility.
-
-### Environment Variables
-
-Sometimes you may want to provide a service with static data, passed in on creation of the service. You can do this by setting environment variables in the service config, as shown below:
-
-```js
-var svc = new Service({
-  name:'Hello World',
-  description: 'The nodejs.org example web server.',
-  script: 'C:\\path\\to\\helloworld.js',
-  env: {
-    name: "HOME",
-    value: process.env["USERPROFILE"] // service is now able to access the user who created its' home directory
-  }
-});
-```
-You can also supply an array to set multiple environment variables:
-
-```js
-var svc = new Service({
-  name:'Hello World',
-  description: 'The nodejs.org example web server.',
-  script: 'C:\\path\\to\\helloworld.js',
-  env: [{
-    name: "HOME",
-    value: process.env["USERPROFILE"] // service is now able to access the user who created its' home directory
-  },
-  {
-    name: "TEMP",
-    value: path.join(process.env["USERPROFILE"],"/temp") // use a temp directory in user's home directory
-  }]
-});
-```
-
-
-### User Account Attributes
-
-If you need to specify a specific user or particular credentials to manage a service, the following
-attributes may be helpful.
-
-The `user` attribute is an object with three keys: `domain`,`account`, and `password`.
-This can be used to identify which user the service library should use to perform system commands.
-By default, the domain is set to the local computer name, but it can be overridden with an Active Directory
-or LDAP domain. For example:
-
-**app.js**
-```js
-var Service = require('node-windows').Service;
-
-// Create a new service object
-var svc = new Service({
-  name:'Hello World',
-  script: require('path').join(__dirname,'helloworld.js')
-});
-
-svc.user.domain = 'mydomain.local';
-svc.user.account = 'username';
-svc.user.password = 'password';
-...
-```
-
-Both the account and password must be explicitly defined if you want the service module to
-run commands as a specific user. By default, it will run using the user account that launched
-the process (i.e. who launched `node app.js`).
-
-The other attribute is `sudo`. This attribute has a single property called `password`. By supplying
-this, the service module will attempt to run commands using the user account that launched the
-process and the password for that account. This should only be used for accounts with administrative
-privileges.
-
-**app.js**
-```js
-var Service = require('node-windows').Service;
-
-// Create a new service object
-var svc = new Service({
-  name:'Hello World',
-  script: require('path').join(__dirname,'helloworld.js')
-});
-
-svc.sudo.password = 'password';
-...
-```
-
-### Cleaning Up: Uninstall a Service
-
-Uninstalling a previously created service is syntactically similar to installation.
-
-```js
-var Service = require('node-windows').Service;
-
-// Create a new service object
-var svc = new Service({
-  name:'Hello World',
-  script: require('path').join(__dirname,'helloworld.js')
-});
-
-// Listen for the "uninstall" event so we know when it's done.
-svc.on('uninstall',function(){
-  console.log('Uninstall complete.');
-  console.log('The service exists: ',svc.exists);
-});
-
-// Uninstall the service.
-svc.uninstall();
-```
-
-The uninstall process only removes process-specific files. **It does NOT delete your Node.js script!**
-
-### What Makes node-windows Services Unique?
-
-Lots of things!
-
-**Long Running Processes & Monitoring:**
-
-The built-in service recovery for Windows services is fairly limited and cannot easily be configured
-from code. Therefore, node-windows creates a wrapper around the Node.js script. This wrapper
-is responsible for restarting a failed service in an intelligent and configurable manner. For example,
-if your script crashes due to an unknown error, node-windows will attempt to restart it. By default,
-this occurs every second. However; if the script has a fatal flaw that makes it crash repeatedly,
-it adds unnecessary overhead to the system. node-windows handles this by increasing the time interval
-between restarts and capping the maximum number of restarts.
-
-**Smarter Restarts That Won't Pummel Your Server:**
-
-Using the default settings, node-windows adds 25% to the wait interval each time it needs to restart
-the script. With the default setting (1 second), the first restart attempt occurs after one second.
-The second occurs after 1.25 seconds. The third after 1.56 seconds (1.25 increased by 25%) and so on.
-Both the initial wait time and the growth rate are configuration options that can be passed to a new
-`Service`. For example:
-
-```js
-var svc = new Service({
-  name:'Hello World',
-  description: 'The nodejs.org example web server.',
-  script: 'C:\\path\\to\\helloworld.js'),
-  wait: 2,
-  grow: .5
-});
-```
-
-In this example, the wait period will start at 2 seconds and increase by 50%. So, the second attempt
-would be 3 seconds later while the fourth would be 4.5 seconds later.
-
-**Don't DOS Yourself!**
-
-Repetitive recycling could potentially go on forever with a bad script. To handle these situations, node-windows
-supports two kinds of caps. Using `maxRetries` will cap the maximum number of restart attempts. By
-default, this is unlimited. Setting it to 3 would tell the process to no longer restart a process
-after it has failed 3 times. Another option is `maxRestarts`, which caps the number of restarts attempted
-within 60 seconds. For example, if this is set to 3 (the default) and the process crashes/restarts repeatedly,
-node-windows will cease restart attempts after the 3rd cycle in a 60 second window. Both of these
-configuration options can be set, just like `wait` or `grow`.
-
-Finally, an attribute called `abortOnError` can be set to `true` if you want your script to **not** restart
-at all when it exits with an error.
-
-### How Services Are Made
-
-node-windows uses the [winsw](https://github.com/kohsuke/winsw) utility to create a unique `.exe`
-for each Node.js script deployed as a service. A directory called `daemon` is created and populated
-with `myappname.exe` and `myappname.xml`. The XML file is a configuration for the executable. Additionally,
-`winsw` will create some logs for itself in this directory (which are viewable in the Event log).
-
-The `myappname.exe` file launches the node-windows wrapper, which is responsible for monitoring and managing
-the script. Since this file is a part of node-windows, moving the node-windows directory could result in
-the `.exe` file not being able to find the Node.js script. However; this should not be a problem if
-node-windows is installed globally, per the recommended installation instructions.
-
-All of these daemon-specific files are created in a subdirectory called `daemon`, which is created in the
-same directory where the Node.js script is saved. Uninstalling a service will remove these files.
-
-_Event Logging_
-
-Services created with node-windows have two event logs that can be viewed through the Windows Event Viewer.
-A log source named `myappname.exe` provides basic logging for the executable file. It can be used to see
-when the entire service starts/stops or has errors. A second log, named after your service name (i.e. My App Name),
-is used by the node-windows monitor. It is possible to write to this log from the Node.js script using
-the node-windows Event Logging.
-
----
-
-# Event Logging
-
-New as of `v0.1.0` is a _non-C++_ based event logging utility. This utility can write to the event log,
-making your logs visible from the Event Viewer.
-
-To create a logger:
-
-```js
-var EventLogger = require('node-windows').EventLogger;
-
-var log = new EventLogger('Hello World');
-
-log.info('Basic information.');
-log.warn('Watch out!');
-log.error('Something went wrong.');
-```
-
-Looks similar to:
-
-![Event Logging in node-windows](https://raw.github.com/coreybutler/node-windows/master/docs/eventlog.png)
-
-Some lesser-used options are also available through node-windows event logging.
-
-```js
-log.auditSuccess('AUser Login Success');
-log.auditFailure('AUser Login Failure');
-```
-
-Each log type (info, warn, error, auditSuccess, and auditFailure) method optionally accepts two additional
-arguments, including a _code_ and _callback_. By default, the event code is `1000` if not otherwise specified.
-To provide a custom event code with a log message and write that message to the console, the following code could
-be used:
-
-```js
-log.info('Something different happened!', 1002, function(){
-  console.log('Something different happened!');
-});
-```
-
-By default, event logs are all part of the `APPLICATION` scope. However; it is also possible to use the `SYSTEM` log.
-To do this, a configuration object must be passed to the new log:
-
-```js
-var EventLogger = require('node-windows').EventLogger;
-var log = new EventLogger({
-  source: 'My Event Log',
-  eventLog: 'SYSTEM'
-});
-```
-
----
-
-# Commands
-
-node-windows ships with several commands to simplify tasks on MS Windows.
-
-## elevate
-
-Elevate is similar to `sudo` on Linux/Mac. It attempts to elevate the privileges of the
-current user to a local administrator. Using this does not require a password, but it
-does require that the current user have administrative privileges. Without these
-privileges, the command will fail with a `access denied` error.
-
-On systems with UAC enabled, this may prompt the user for permission to proceed:
-
-![UAC Prompt](http://upload.wikimedia.org/wikipedia/en/5/51/Windows_7_UAC.png)
-
-**Syntax**:
-
-`elevate(cmd[,options,callback])`
-
-- _cmd_: The command to execute with elevated privileges. This can be any string that would be typed at the command line.
-- _options_ (optional): Any options that will be passed to `require('child_process').exec(cmd,<OPTIONS>,callback)`.
-- _callback_ (optional): The callback function passed to `require('child_process').exec(cmd,options,<CALLBACK>)`.
-
-## sudo
-
-Sudo acts similarly to `sudo` on Linux/Mac. Unlike _elevate_, it requires a password, but it
-will not prompt the user for permission to proceed. Like _elevate_, this
-_still requires administrative privileges_ for the user, otherwise the command will fail.
-The primary difference between this and _elevate()_ is the prompt.
-
-**Syntax**:
-
-`sudo(cmd,password[,options,callback])`
-
-- _cmd_: The command to execute with elevated privileges. This can be any string that would be typed at the command line.
-- _password_: The password of the user
-- _options_ (optional): Any options that will be passed to `require('child_process').exec(cmd,<OPTIONS>,callback)`.
-- _callback_ (optional): The callback function passed to `require('child_process').exec(cmd,options,<CALLBACK>)`.
-
-## isAdminUser
-
-This asynchronous command determines whether the current user has administrative privileges.
-It passes a boolean value to the callback, returning `true` if the user is an administrator
-or `false` if it is not.
-
-**Example**
-
-```js
-var wincmd = require('node-windows');
-
-wincmd.isAdminUser(function(isAdmin){
-  if (isAdmin) {
-    console.log('The user has administrative privileges.');
-  } else {
-    console.log('NOT AN ADMIN');
-  }
-});
-```
-
-## list
-
-The list method queries the operating system for a list of running processes.
-
-```js
-var wincmd = require('node-windows');
-
-wincmd.list(function(svc){
-  console.log(svc);
-},true);
-```
-
-This returns an array of running processes. Supplying the optional `true`
-argument in the above example provides a list with verbose output. The output is
-specific to the version of the operating system. Here is an example of verbose
-output on a Windows 8 computer.
-
-```js
-[{
-  ImageName: 'cmd.exe',
-  PID: '12440',
-  SessionName: 'Console',
-  'Session#': '1',
-  MemUsage: '1,736 K',
-  Status: 'Unknown',
-  UserName: 'Machine\\Corey',
-  CPUTime: '0:00:00',
-  WindowTitle: 'N/A'
-},{
-  ImageName: 'tasklist.exe',
-  PID: '1652',
-  SessionName: 'Console',
-  'Session#': '1',
-  MemUsage: '8,456 K',
-  Status: 'Unknown',
-  UserName: 'Machine\\Corey',
-  CPUTime: '0:00:00',
-  WindowTitle: 'N/A'
-}]
-```
-
-The regualar (non-verbose) output typically provides the `ImageName`,`PID`,`SessionName`,
-`Session#`, `MemUsage`, and `CPUTime`.
-
-## kill
-
-This method will kill a process by `PID`.
-
-
-```js
-var wincmd = require('node-windows');
-
-wincmd.kill(12345,function(){
-  console.log('Process Killed');
-});
-```
-
-In this example, process ID `12345` would be killed. It is important to note that the
-user account executing this node script may require administrative privileges.
-
-# Troubleshooting
-
-If you're experiencing issues with the examples, please review the `TESTS.md` file.
-
-If you are encountering the _invalidinstallation_ event, take a look at the `daemon`
-directory that is created during the installation to make sure the `.exe` and `.xml`
-files are there. In some circumstances, primarily during _un_installation, it is
-possbile for the process to temporarily lock a log file, which prevents Windows
-from removing it. In this scenario, simply run the uninstall again. In most cases this
-will fix the issue. If not, manually remove the `daemon` directory before running the
-installation again.
-
-# Licenses
-
-winsw and sudowin are the copyrights of their respective owners. winsw
-is distributed under an MIT license. sudowin is distributed under a BSD license.
-
-All other scripts are Copyright (c) Corey Butler under an MIT license.
-
-(The MIT License)
-
-Copyright (c) 2013 Corey Butler
-
-Permission is hereby granted, free of charge, to any person obtaining
-a copy of this software and associated documentation files (the
-'Software'), to deal in the Software without restriction, including
-without limitation the rights to use, copy, modify, merge, publish,
-distribute, sublicense, and/or sell copies of the Software, and to
-permit persons to whom the Software is furnished to do so, subject to
-the following conditions:
-
-The above copyright notice and this permission notice shall be
-included in all copies or substantial portions of the Software.
-
-THE SOFTWARE IS PROVIDED 'AS IS', WITHOUT WARRANTY OF ANY KIND,
-EXPRESS OR IMPLIED, INCLUDING BUT NOT LIMITED TO THE WARRANTIES OF
-MERCHANTABILITY, FITNESS FOR A PARTICULAR PURPOSE AND NONINFRINGEMENT.
-IN NO EVENT SHALL THE AUTHORS OR COPYRIGHT HOLDERS BE LIABLE FOR ANY
-CLAIM, DAMAGES OR OTHER LIABILITY, WHETHER IN AN ACTION OF CONTRACT,
-TORT OR OTHERWISE, ARISING FROM, OUT OF OR IN CONNECTION WITH THE
-SOFTWARE OR THE USE OR OTHER DEALINGS IN THE SOFTWARE.
->>>>>>> b859bc56
+SOFTWARE OR THE USE OR OTHER DEALINGS IN THE SOFTWARE.